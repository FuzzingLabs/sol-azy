use crate::state::build_state::BuildState;
use crate::state::sast_state::SastState;
use crate::{commands, Cli, Commands};
use log::{error, info};

/// Represents the global application state, including parsed CLI options and collected results.
///
/// This struct drives the main execution logic for CLI subcommands like build, reverse analysis,
/// and static analysis (SAST). It stores results for each executed command for potential post-processing or reporting.
pub struct AppState {
    pub cli: Cli,
    pub build_states: Vec<BuildState>,
    pub sast_states: Vec<SastState>,
}

impl AppState {
    /// Dispatches CLI command execution based on the parsed `Cli` structure.
    ///
    /// This method matches the provided subcommand and calls the corresponding handler
    /// for build, reverse analysis, or SAST.
    ///
    /// # Behavior
    ///
    /// If no command is matched, it logs a message without performing any action.
    pub async fn run_cli(&mut self) {
        match &self.cli.command {
<<<<<<< HEAD
            cmd @ Commands::Build { .. } => {
                self.build_project(&commands::build_command::BuildCmd::new_from_clap(cmd))
            }
            cmd @ Commands::Sast { .. } => {
                self.run_sast(&commands::sast_command::SastCmd::new_from_clap(cmd))
            }
=======
            Commands::Build {
                target_dir,
                out_dir,
            } => self.build_project(target_dir.clone(), out_dir.clone()),
            Commands::Sast {
                target_dir,
                rules_dir,
                syn_scan_only,
            } => self.run_sast(target_dir.clone(), rules_dir.clone(), syn_scan_only.clone()),
            Commands::Reverse {
                mode,
                out_dir,
                bytecodes_file,
                labeling,
                reduced,
                only_entrypoint
            } => self.run_reverse(mode.clone(), out_dir.clone(), bytecodes_file.clone(), *labeling, *reduced, *only_entrypoint),    
            Commands::Dotting { config, reduced_dot_path, full_dot_path } => {
                self.run_dotting(config.clone(), reduced_dot_path.clone(), full_dot_path.clone())
            }        
            Commands::Fetcher { program_id, out_dir, rpc_url } => {
                self.run_fetcher(program_id.clone(), out_dir.clone(), rpc_url.clone()).await;
            }         
>>>>>>> fc407587
            _ => info!("No command selected"),
        }
    }

<<<<<<< HEAD
    pub fn build_project(&mut self, cmd: &commands::build_command::BuildCmd) {
        match commands::build_command::run(cmd) {
=======
    /// Executes the build command for the given project path and stores the result.
    ///
    /// # Arguments
    ///
    /// * `target_dir` - Path to the project to build.
    /// * `out_dir` - Output directory for build artifacts.
    ///
    /// # Side Effects
    ///
    /// On success, the resulting `BuildState` is stored in `build_states`.
    /// On failure, an error is logged.
    pub fn build_project(&mut self, target_dir: String, out_dir: String) {
        match commands::build_command::run(&target_dir, &out_dir) {
>>>>>>> fc407587
            Ok(bs) => self.build_states.push(bs),
            Err(e) => error!("An error occurred during build of {} {}", cmd.target_dir, e),
        }
    }

<<<<<<< HEAD
    fn run_sast(&mut self, cmd: &commands::sast_command::SastCmd) {
        match commands::sast_command::run(cmd) {
            Ok(ss) => {
                ss.iter().for_each(|s| {
                    if let Err(e) = s.print_results() {
                        error!("Failed to print results: {}", e);
                    }
                });
                self.sast_states.extend(ss)
            },
            Err(e) => error!("An error occurred during SAST of {} {}", cmd.target_dir, e),
=======
    /// Runs static analysis (SAST) on the given project using the provided rule set.
    ///
    /// # Arguments
    ///
    /// * `target_dir` - The root directory of the project to analyze.
    /// * `rules_dir` - Directory containing the analysis rules.
    /// * `syn_scan_only` - Whether to limit analysis to syntax scanning only.
    ///
    /// # Side Effects
    ///
    /// On success, the resulting `SastState` is stored in `sast_states`.
    /// On failure, an error is logged.
    fn run_sast(&mut self, target_dir: String, rules_dir: String, syn_scan_only: bool) {
        match commands::sast_command::run(&target_dir, &rules_dir, syn_scan_only) {
            Ok(ss) => self.sast_states.push(ss),
            Err(e) => {
                error!("An error occurred during SAST of {} {}", target_dir, e);
            }
>>>>>>> fc407587
        }
    }

    /// Runs reverse engineering (static analysis) based on compiled bytecode.
    ///
    /// # Arguments
    ///
    /// * `mode` - The mode of analysis (e.g., disass, cfg, both).
    /// * `out_dir` - Directory to write output files.
    /// * `bytecodes_file` - Path to the compiled eBPF bytecode (.so).
    /// * `labeling` - Whether to enable symbol and section labeling.
    ///
    /// # Side Effects
    ///
    /// Logs success or error messages based on the result.
    fn run_reverse(&mut self, mode: String, out_dir: String, bytecodes_file: String, labeling: bool, reduced: bool, only_entrypoint: bool) {
        match commands::reverse_command::run(mode, out_dir, bytecodes_file, labeling, reduced, only_entrypoint) {
            Ok(_) => info!("Reverse (static analysis) completed."),
            Err(e) => error!("An error occurred during reverse (static analysis): {}", e),
        }
    }

    /// Executes the dotting process to enrich a reduced `.dot` control flow graph file.
    ///
    /// This function reads a list of target function clusters from a JSON config,
    /// and reinserts them (along with valid edges) into the reduced CFG by referencing
    /// the original full CFG `.dot` file.
    ///
    /// # Arguments
    ///
    /// * `config` - Path to the JSON file listing the `cluster_<id>` functions to re-add.
    /// * `reduced_dot_path` - Path to the previously generated reduced CFG file.
    /// * `full_dot_path` - Path to the full CFG file used as source of truth.
    ///
    /// # Behavior
    ///
    /// Logs success if the process completes without error, or prints an error otherwise.
    fn run_dotting(&mut self, config: String, reduced_dot_path: String, full_dot_path: String) {
        match commands::dotting_command::run(config, reduced_dot_path, full_dot_path) {
            Ok(_) => info!("Dotting completed successfully."),
            Err(e) => error!("Dotting failed: {}", e),
        }
    }

    /// Fetches the bytecode of a Solana program and writes it to a local file.
    ///
    /// This function wraps the `fetcher_command::run` logic with appropriate logging,
    /// and resolves the default Solana RPC endpoint if none is provided. It writes
    /// the fetched bytecode to `<output_path>/fetched_program.so`.
    ///
    /// # Arguments
    ///
    /// * `program_id` - The Solana program ID to fetch from the blockchain.
    /// * `output_path` - Path to the directory where the program will be saved.
    /// * `rpc_url` - Optional RPC endpoint; if `None`, defaults to the mainnet RPC (`https://api.mainnet-beta.solana.com`).
    ///
    /// # Logging
    ///
    /// - Logs the RPC used (and indicates if it's the default).
    /// - Logs success or failure with output location.
    ///
    /// # Errors
    ///
    /// This function logs but does not propagate errors. All failure handling is internal.
    async fn run_fetcher(&mut self, program_id: String, output_path: String, rpc_url: Option<String>) {
        let display_rpc_url = match &rpc_url {
            Some(url) => format!("{url}"),
            None => format!("https://api.mainnet-beta.solana.com (by default)"),
        };
    
        match commands::fetcher_command::run(program_id, output_path.clone(), rpc_url.clone()).await {
            Ok(_) => info!(
                "Bytecode successfully fetched from RPC '{}' and saved to '{}/fetched_program.so'",
                display_rpc_url,
                output_path
            ),
            Err(e) => error!("Fetcher failed: {}", e),
        }
    }    

}<|MERGE_RESOLUTION|>--- conflicted
+++ resolved
@@ -24,23 +24,6 @@
     /// If no command is matched, it logs a message without performing any action.
     pub async fn run_cli(&mut self) {
         match &self.cli.command {
-<<<<<<< HEAD
-            cmd @ Commands::Build { .. } => {
-                self.build_project(&commands::build_command::BuildCmd::new_from_clap(cmd))
-            }
-            cmd @ Commands::Sast { .. } => {
-                self.run_sast(&commands::sast_command::SastCmd::new_from_clap(cmd))
-            }
-=======
-            Commands::Build {
-                target_dir,
-                out_dir,
-            } => self.build_project(target_dir.clone(), out_dir.clone()),
-            Commands::Sast {
-                target_dir,
-                rules_dir,
-                syn_scan_only,
-            } => self.run_sast(target_dir.clone(), rules_dir.clone(), syn_scan_only.clone()),
             Commands::Reverse {
                 mode,
                 out_dir,
@@ -48,22 +31,23 @@
                 labeling,
                 reduced,
                 only_entrypoint
-            } => self.run_reverse(mode.clone(), out_dir.clone(), bytecodes_file.clone(), *labeling, *reduced, *only_entrypoint),    
+            } => self.run_reverse(mode.clone(), out_dir.clone(), bytecodes_file.clone(), *labeling, *reduced, *only_entrypoint),
             Commands::Dotting { config, reduced_dot_path, full_dot_path } => {
                 self.run_dotting(config.clone(), reduced_dot_path.clone(), full_dot_path.clone())
-            }        
+            }
             Commands::Fetcher { program_id, out_dir, rpc_url } => {
                 self.run_fetcher(program_id.clone(), out_dir.clone(), rpc_url.clone()).await;
-            }         
->>>>>>> fc407587
+            }
+            cmd @ Commands::Build { .. } => {
+                self.build_project(&commands::build_command::BuildCmd::new_from_clap(cmd))
+            }
+            cmd @ Commands::Sast { .. } => {
+                self.run_sast(&commands::sast_command::SastCmd::new_from_clap(cmd))
+            }
             _ => info!("No command selected"),
         }
     }
 
-<<<<<<< HEAD
-    pub fn build_project(&mut self, cmd: &commands::build_command::BuildCmd) {
-        match commands::build_command::run(cmd) {
-=======
     /// Executes the build command for the given project path and stores the result.
     ///
     /// # Arguments
@@ -75,27 +59,13 @@
     ///
     /// On success, the resulting `BuildState` is stored in `build_states`.
     /// On failure, an error is logged.
-    pub fn build_project(&mut self, target_dir: String, out_dir: String) {
-        match commands::build_command::run(&target_dir, &out_dir) {
->>>>>>> fc407587
+    pub fn build_project(&mut self, cmd: &commands::build_command::BuildCmd) {
+        match commands::build_command::run(cmd) {
             Ok(bs) => self.build_states.push(bs),
             Err(e) => error!("An error occurred during build of {} {}", cmd.target_dir, e),
         }
     }
 
-<<<<<<< HEAD
-    fn run_sast(&mut self, cmd: &commands::sast_command::SastCmd) {
-        match commands::sast_command::run(cmd) {
-            Ok(ss) => {
-                ss.iter().for_each(|s| {
-                    if let Err(e) = s.print_results() {
-                        error!("Failed to print results: {}", e);
-                    }
-                });
-                self.sast_states.extend(ss)
-            },
-            Err(e) => error!("An error occurred during SAST of {} {}", cmd.target_dir, e),
-=======
     /// Runs static analysis (SAST) on the given project using the provided rule set.
     ///
     /// # Arguments
@@ -108,13 +78,17 @@
     ///
     /// On success, the resulting `SastState` is stored in `sast_states`.
     /// On failure, an error is logged.
-    fn run_sast(&mut self, target_dir: String, rules_dir: String, syn_scan_only: bool) {
-        match commands::sast_command::run(&target_dir, &rules_dir, syn_scan_only) {
-            Ok(ss) => self.sast_states.push(ss),
-            Err(e) => {
-                error!("An error occurred during SAST of {} {}", target_dir, e);
-            }
->>>>>>> fc407587
+    fn run_sast(&mut self, cmd: &commands::sast_command::SastCmd) {
+        match commands::sast_command::run(cmd) {
+            Ok(ss) => {
+                ss.iter().for_each(|s| {
+                    if let Err(e) = s.print_results() {
+                        error!("Failed to print results: {}", e);
+                    }
+                });
+                self.sast_states.extend(ss)
+            },
+            Err(e) => error!("An error occurred during SAST of {} {}", cmd.target_dir, e),
         }
     }
 
@@ -184,7 +158,7 @@
             Some(url) => format!("{url}"),
             None => format!("https://api.mainnet-beta.solana.com (by default)"),
         };
-    
+
         match commands::fetcher_command::run(program_id, output_path.clone(), rpc_url.clone()).await {
             Ok(_) => info!(
                 "Bytecode successfully fetched from RPC '{}' and saved to '{}/fetched_program.so'",
@@ -193,6 +167,6 @@
             ),
             Err(e) => error!("Fetcher failed: {}", e),
         }
-    }    
+    }
 
 }