use crate::engines::starlark_engine::{StarlarkEngine, StarlarkRuleDirExt, StarlarkRulesDir};
use anyhow::{Context, Result};
use log::{debug, error};
use serde::{Deserialize, Serialize};
use std::collections::HashMap;
use std::fmt;
use crate::parsers::syn_ast::{AstPositions};
use crate::printers::sast_printer::SastPrinter;

/// Represents the severity level of a rule match in static analysis.
#[derive(Debug, Clone, Serialize, Deserialize, PartialEq, Eq)]
pub enum Severity {
    Unknown,
    Low,
    Medium,
    High,
    Critical,
}

/// Indicates how confident the engine is about a rule match.
#[derive(Debug, Clone, Serialize, Deserialize, PartialEq, Eq)]
pub enum Certainty {
    Unknown,
    Low,
    Medium,
    High,
}

/// Metadata describing a syntactic rule, including severity, certainty, and author info.
#[derive(Debug, Clone, Serialize, Deserialize, PartialEq)]
pub struct SynRuleMetadata {
    pub version: String,
    pub author: String,
    pub name: String,
    pub severity: Severity,
    pub certainty: Certainty,
    pub description: String,
}

impl SynRuleMetadata {
    /// Returns a default metadata instance used when no metadata is provided or parsing fails.
    pub fn default() -> Self {
        Self {
            version: "DEFAULT_RULE_VERSION".to_string(),
            author: "DEFAULT_RULE_AUTHOR".to_string(),
            name: "DEFAULT_RULE_NAME".to_string(),
            severity: Severity::Unknown,
            certainty: Certainty::Unknown,
            description: "DEFAULT_RULE_DESC".to_string(),
        }
    }
}

/// Represents a single match result from a syntactic rule evaluation.
///
/// This includes contextual metadata such as the identifier, access path,
/// parent node, and any nested matches.
#[derive(Debug, Clone, Serialize, Deserialize, PartialEq)]
pub struct SynMatchResult {
    pub children: Vec<SynMatchResult>,
    pub access_path: String,
    pub metadata: HashMap<String, serde_json::Value>,
    pub ident: String,
    pub parent: String,
}

<<<<<<< HEAD
impl SynMatchResult {
    // TODO: Refactor me
    pub fn get_hash_metadata(&self) -> Result<[u8; 32]> {
        let value = self
            .metadata
            .get("__hash__")
            .ok_or_else(|| anyhow::anyhow!("No '__hash__' metadata value found in matches"))?;

        if let serde_json::Value::Array(ref bytes_array) = value {
            if bytes_array.len() != 32 {
                return Err(anyhow::anyhow!(
                "Invalid '__hash__' length: expected 32 bytes, got {}",
                bytes_array.len()
            ));
            }

            let mut hash = [0u8; 32];
            for (i, item) in bytes_array.iter().enumerate() {
                let byte = item
                    .as_u64()
                    .ok_or_else(|| anyhow::anyhow!("Invalid byte value at position {}", i))?;
                if byte > 255 {
                    return Err(anyhow::anyhow!(
                    "Byte value out of range at position {}: {}",
                    i,
                    byte
                ));
                }
                hash[i] = byte as u8;
            }
            Ok(hash)
        } else {
            Err(anyhow::anyhow!(
            "Unsupported type for '__hash__' metadata. Expected an array of bytes."
        ))
        }
    }
}

=======
/// Stores the result of evaluating a single syntactic rule against a file's AST.
///
/// Contains the original rule filename, raw JSON result string, match results,
/// and associated rule metadata.
>>>>>>> fc407587
#[derive(Debug, Clone, Serialize, Deserialize)]
pub struct SynAstResult {
    pub rule_filename: String,
    pub result: String,
    pub matches: Vec<SynMatchResult>,
    pub rule_metadata: SynRuleMetadata,
}

impl SynAstResult {
    /// Constructs a `SynAstResult` from a raw JSON evaluation output string.
    ///
    /// This function attempts to deserialize both `matches` and `metadata` fields
    /// from a JSON string returned by a rule engine.
    ///
    /// # Arguments
    ///
    /// * `rule_filename` - Name of the rule file that produced this result.
    /// * `result` - The raw JSON result returned by the rule engine.
    ///
    /// # Returns
    ///
    /// A parsed `SynAstResult` or an error if JSON deserialization fails.
    pub fn new_from_json(rule_filename: String, result: String) -> Result<Self> {
        let parsed: serde_json::Value = serde_json::from_str(&result)
            .with_context(|| format!("Failed to parse JSON result for rule: {}", rule_filename))?;
        let matches = match parsed.get("matches") {
            Some(matches_value) => match serde_json::from_value(matches_value.clone()) {
                Ok(matches) => matches,
                Err(err) => {
                    error!(
                        "Failed to deserialize matches for rule {}: {}",
                        rule_filename, err
                    );
                    return Err(anyhow::anyhow!("Failed to deserialize matches: {}", err));
                }
            },
            None => {
                error!("No 'matches' field found in rule result: {}", rule_filename);
                Vec::new()
            }
        };

        let rule_metadata = match parsed.get("metadata") {
            Some(metadata_value) => match serde_json::from_value(metadata_value.clone()) {
                Ok(metadata) => metadata,
                Err(err) => {
                    error!(
                        "Failed to deserialize metadata for rule {}: {}",
                        rule_filename, err
                    );
                    return Err(anyhow::anyhow!(
                        "Failed to deserialize rule metadata: {}",
                        err
                    ));
                }
            },
            None => {
                error!(
                    "No 'metadata' field found in rule result: {}",
                    rule_filename
                );
                SynRuleMetadata::default()
            }
        };

        Ok(Self {
            rule_filename,
            result,
            matches,
            rule_metadata,
        })
    }
}

/// Represents an enriched syntax tree (`syn::File`) along with AST positions
/// and a collection of results from rule evaluations.
#[derive(Clone)]
pub struct SynAst {
    pub ast: syn::File,
    pub ast_positions: AstPositions,
    pub results: Vec<SynAstResult>,
}

impl fmt::Debug for SynAst {
    fn fmt(&self, f: &mut fmt::Formatter) -> fmt::Result {
        f.debug_struct("SynAst")
            .field("ast", &"<syn::File AST omitted>")
            .field("enriched_ast", &self.ast_positions)
            .field("results", &self.results)
            .finish()
    }
}

impl SynAst {
    /// Applies all rules in a directory to this syntax tree using the provided engine.
    ///
    /// # Arguments
    ///
    /// * `rules_dir` - A directory of Starlark-based rule files.
    /// * `starlark_engine` - The engine used to evaluate rules.
    ///
    /// # Returns
    ///
    /// `true` if at least one rule was applied successfully, otherwise `false`.
    pub fn scan_ast(&mut self, rules_dir: &StarlarkRulesDir, starlark_engine: &StarlarkEngine) -> bool {
        rules_dir
            .iter()
            .map(|rule| {
                debug!("Applying rule {}", rule.filename);
                let res = match starlark_engine.eval_syn_rule(
                    rule.filename.as_str(),
                    rule.content.clone(),
                    self,
                ) {
                    Ok(res) => res,
                    Err(e) => {
                        error!("Failed to evaluate rule: {}", e);
                        return false;
                    }
                };
                match SynAstResult::new_from_json(rule.filename.clone(), res.clone()) {
                    Ok(result) => {
                        debug!("Matches num: {}", result.matches.len());
                        self.results.push(result);
                        true
                    }
                    Err(e) => {
                        error!("Failed to parse result: {}", e);
                        false
                    }
                }
            })
            .all(|res| res)
    }
}

/// A mapping of file paths to their parsed and enriched syntax trees (`SynAst`).
pub type SynAstMap = HashMap<String, SynAst>;

/// Provides extension methods on a `SynAstMap` for applying rules and accessing metadata.
pub trait SynAstMapExt {
    /// Applies all rules in the directory to each file's AST in the map.
    ///
    /// # Returns
    ///
    /// `Ok(true)` if at least one rule matched across all files, otherwise `Ok(false)` or an error.
    fn apply_rules(&mut self, rules_dir: &StarlarkRulesDir, starlark_engine: &StarlarkEngine) -> Result<bool>;
    /// Returns all file paths present in the syntax map.
    fn get_file_paths(&self) -> Vec<&String>;
    /// Returns the number of syntax trees (files) in the map.
    fn count_files(&self) -> usize;
}

impl SynAstMapExt for SynAstMap {
    fn apply_rules(&mut self, rules_dir: &StarlarkRulesDir, starlark_engine: &StarlarkEngine) -> Result<bool> {
        let results = self
            .values_mut()
            .map(|syn_ast| syn_ast.scan_ast(rules_dir, starlark_engine))
            .collect::<Vec<bool>>();
        Ok(results.into_iter().any(|applied| applied))
    }

    fn get_file_paths(&self) -> Vec<&String> {
        self.keys().collect()
    }

    fn count_files(&self) -> usize {
        self.len()
    }
}

/// Represents the global state of a SAST session, including parsed syntax trees,
/// rule directory, and rule engine.
#[derive(Debug, Clone)]
pub struct SastState {
    pub syn_ast_map: SynAstMap,
    pub starlark_rules_dir: StarlarkRulesDir,
    pub starlark_engine: StarlarkEngine,
}

impl SastState {
    /// Initializes a new `SastState` by loading rules and preparing the engine.
    ///
    /// # Arguments
    ///
    /// * `syn_ast_map` - Map of all parsed source files to their AST representations.
    /// * `starlark_rules_dir_path` - Path to the directory containing rule files.
    ///
    /// # Returns
    ///
    /// A new `SastState` instance, or an error if the rule directory couldn't be parsed.
    pub fn new(syn_ast_map: SynAstMap, starlark_rules_dir_path: &String) -> Result<Self> {
        Ok(Self {
            syn_ast_map,
            starlark_rules_dir: StarlarkRulesDir::new_from_dir(starlark_rules_dir_path)?,
            starlark_engine: StarlarkEngine::new(),
        })
    }

    /// Applies all loaded rules to the parsed syntax trees.
    ///
    /// # Returns
    ///
    /// A boolean indicating whether any rules were successfully applied.
    pub fn apply_rules(&mut self) -> Result<bool> {
        self.syn_ast_map.apply_rules(&self.starlark_rules_dir, &self.starlark_engine)
    }

    /// Delegates printing of the rule evaluation results to a printer component.
    ///
    /// # Returns
    ///
    /// `Ok(())` on success, or an error if the print operation fails.
    pub fn print_results(&self) -> Result<()> {
        SastPrinter::print_sast_state(self)
    }
}<|MERGE_RESOLUTION|>--- conflicted
+++ resolved
@@ -51,11 +51,11 @@
     }
 }
 
+#[derive(Debug, Clone, Serialize, Deserialize, PartialEq)]
 /// Represents a single match result from a syntactic rule evaluation.
 ///
 /// This includes contextual metadata such as the identifier, access path,
 /// parent node, and any nested matches.
-#[derive(Debug, Clone, Serialize, Deserialize, PartialEq)]
 pub struct SynMatchResult {
     pub children: Vec<SynMatchResult>,
     pub access_path: String,
@@ -64,7 +64,10 @@
     pub parent: String,
 }
 
-<<<<<<< HEAD
+/// Stores the result of evaluating a single syntactic rule against a file's AST.
+///
+/// Contains the original rule filename, raw JSON result string, match results,
+/// and associated rule metadata.
 impl SynMatchResult {
     // TODO: Refactor me
     pub fn get_hash_metadata(&self) -> Result<[u8; 32]> {
@@ -104,12 +107,10 @@
     }
 }
 
-=======
 /// Stores the result of evaluating a single syntactic rule against a file's AST.
 ///
 /// Contains the original rule filename, raw JSON result string, match results,
 /// and associated rule metadata.
->>>>>>> fc407587
 #[derive(Debug, Clone, Serialize, Deserialize)]
 pub struct SynAstResult {
     pub rule_filename: String,
@@ -135,6 +136,7 @@
     pub fn new_from_json(rule_filename: String, result: String) -> Result<Self> {
         let parsed: serde_json::Value = serde_json::from_str(&result)
             .with_context(|| format!("Failed to parse JSON result for rule: {}", rule_filename))?;
+
         let matches = match parsed.get("matches") {
             Some(matches_value) => match serde_json::from_value(matches_value.clone()) {
                 Ok(matches) => matches,
