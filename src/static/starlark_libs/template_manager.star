--- conflicted
+++ resolved
@@ -56,7 +56,7 @@
     "priority_rule": ["op", "expr"],
 }
 
-# usecase example if ctx.accounts.user_a.key() == ctx.accounts.user_b.key() 
+# usecase example if ctx.accounts.user_a.key() == ctx.accounts.user_b.key()
 TEMPLATES["CHECK_CTX_ACCOUNTS_WILDCARD_KEY_EQ"] = {
     "pattern": {
         "cond": {
@@ -218,7 +218,7 @@
         seen.add(current_step)
 
         if isinstance(current, dict):
-            # TODO: maybe a more generic pattern matching than just 3 if case could be better but atm that is sufficient 
+            # TODO: maybe a more generic pattern matching than just 3 if case could be better but atm that is sufficient
             # atm we just check for pattern like {"cond": {"binary": ...}} or {"cond": {"unary": ...}} or {"cond": {"field": ...}}
             patt_found = False
             if len(template["pattern"].keys()) == 1:
@@ -237,7 +237,7 @@
                     else:
                         second_pattern_key = list(current_patt.keys())[0]
                         current_stmt = current_patt.get(second_pattern_key, {})
-                    
+
                     if not patt_found and current_stmt != {} and len(current_patt.keys()) == 1 and current_stmt.keys() == template["pattern"][first_pattern_key][second_pattern_key].keys():
                         keys = sorted(
                             list(current_stmt.keys()),
@@ -301,12 +301,6 @@
     if not template:
         return False
 
-<<<<<<< HEAD
-    # TODO: Why raw_node
-    current_node = ast["parent"]["raw_node"]
-
-=======
->>>>>>> c85580e1
     return match_sequence_in_ast(
         ast, template_to_linear_pattern(template), template["priority_rule"], template
     )
