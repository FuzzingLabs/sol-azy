--- conflicted
+++ resolved
@@ -357,7 +357,7 @@
     seen = set()
     _str_node = str(node)
     approx_nb_element = _str_node.count(",") + 1 + _str_node.count("[") + _str_node.count("{")
-    
+
     for _ in range(approx_nb_element):
         if not stack:
             break
@@ -392,7 +392,7 @@
     _str_node = str(node)
     approx_nb_element = _str_node.count(",") + 1 + _str_node.count("[") + _str_node.count("{")
     seen = set()
-    
+
     for _ in range(approx_nb_element):
         if not stack:
             break
@@ -506,10 +506,7 @@
     for node in nodes:
         if node.get("parent", EMPTY_NODE) == EMPTY_NODE:
             ast_node_add_child(root, node)
-<<<<<<< HEAD
     # print(root)
-=======
->>>>>>> 3e32e4ae
     return root
 
 
