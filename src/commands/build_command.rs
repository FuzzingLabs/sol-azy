use crate::helpers::{
    check_binary_installed, create_dir_if_not_exists, get_project_type, BeforeCheck, ProjectType,
};
use crate::state::build_state::BuildState;
use crate::{helpers, Commands};
use log::{debug, error, info};
use std::process::{Command, Stdio};

<<<<<<< HEAD
pub struct BuildCmd {
    pub target_dir: String,
    pub out_dir: String,
}

impl BuildCmd {
    pub fn new_from_clap(cmd: &Commands) -> Self {
        match cmd {
            Commands::Build {
                target_dir,
                out_dir,
            } => Self {
                target_dir: target_dir.clone(),
                out_dir: out_dir.clone(),
            },
            _ => unreachable!(),
        }
    }
}

fn checks_before_build(cmd: &BuildCmd) -> bool {
=======
/// Runs a series of preconditions before attempting to build the project.
///
/// This includes checking for required binaries (`anchor`, `cargo`),
/// verifying that the target directory exists, and that the output
/// directory exists or can be created.
///
/// # Arguments
///
/// * `target_dir` - The path to the project to be built.
/// * `out_dir` - The output directory for the build artifacts.
///
/// # Returns
///
/// `true` if all checks passed, otherwise `false`.
fn checks_before_build(target_dir: &String, out_dir: &String) -> bool {
>>>>>>> fc407587
    [
        BeforeCheck {
            error_msg: "`anchor` isn't installed".to_string(),
            result: check_binary_installed(&"anchor".to_string()),
        },
        BeforeCheck {
            error_msg: "`cargo` isn't installed".to_string(),
            result: check_binary_installed(&"cargo".to_string()),
        },
        BeforeCheck {
            error_msg: format!("Target directory {} doesn't exist", cmd.target_dir),
            result: std::path::Path::new(&cmd.target_dir).exists(),
        },
        BeforeCheck {
            error_msg: format!(
                "Output directory {} doesn't exist and can't be created",
                cmd.out_dir
            ),
            result: create_dir_if_not_exists(&cmd.out_dir),
        },
    ]
    .iter()
    .map(|check| {
        if !check.result {
            error!("{}", check.error_msg);
            return false;
        }
        return true;
    })
    .all(|check| check)
}

<<<<<<< HEAD
pub fn run(cmd: &BuildCmd) -> anyhow::Result<BuildState> {
    debug!("Starting build process for {}", cmd.target_dir);
=======
/// Main entry point to build a project, automatically selecting the build process
/// based on the project type (Anchor or raw SBF).
///
/// # Arguments
///
/// * `target_dir` - The path to the project to build.
/// * `out_dir` - The path to output build artifacts.
///
/// # Returns
///
/// A `BuildState` on success, or an error if the build fails or the project type is unknown.
pub fn run(target_dir: &String, out_dir: &String) -> anyhow::Result<BuildState> {
    debug!("Starting build process for {}", target_dir);
>>>>>>> fc407587

    if !checks_before_build(cmd) {
        error!("Can't build project, see errors above.");
        return Err(anyhow::anyhow!("Can't build project, see errors above."));
    }

    match get_project_type(&cmd.target_dir) {
        ProjectType::Anchor => build_anchor_project(cmd),
        ProjectType::Sbf => build_sbf_project(cmd),
        ProjectType::Unknown => Err(anyhow::anyhow!("Unknown project type.")),
    }
}

<<<<<<< HEAD
fn build_anchor_project(cmd: &BuildCmd) -> anyhow::Result<BuildState> {
    debug!("Building anchor project {}", cmd.target_dir);
=======
/// Builds a project using the Anchor framework by running `anchor build`.
///
/// This function sets the working directory, cleans previous build artifacts,
/// and then runs the Anchor CLI tool with appropriate `RUSTFLAGS`.
///
/// # Arguments
///
/// * `target_dir` - The path to the Anchor project.
/// * `out_dir` - The output directory for build artifacts.
///
/// # Returns
///
/// A `BuildState` object if the build is successful, or an error otherwise.
fn build_anchor_project(target_dir: &String, out_dir: &String) -> anyhow::Result<BuildState> {
    debug!("Building anchor project {}", target_dir);
>>>>>>> fc407587

    let current_dir = std::env::current_dir()?;
    std::env::set_current_dir(cmd.target_dir.clone())?;

    info!("Running `cargo clean` in {}", cmd.target_dir);
    let res = helpers::run_command("cargo", &["clean"], vec![]);

    std::env::set_current_dir(current_dir)?;
    res?;
    let current_dir = std::env::current_dir()?;
    std::env::set_current_dir(cmd.target_dir.clone())?;

    info!("Running `anchor build` in {}", cmd.target_dir);
    let res = helpers::run_command(
        "anchor",
        &["build", "--skip-lint"],
        vec![(
            "RUSTFLAGS",
            "--emit=asm,llvm-bc,llvm-ir,obj,metadata,link,dep-info,mir",
        )],
    );

    std::env::set_current_dir(current_dir)?;
    res?;

    Ok(BuildState {
        name: "".to_string(),
        target_dir: cmd.target_dir.clone(),
        out_dir: cmd.out_dir.clone(),
    })
}

<<<<<<< HEAD
pub fn build_sbf_project(cmd: &BuildCmd) -> anyhow::Result<BuildState> {
    debug!("Building sbf project {}", cmd.target_dir);
=======
/// Builds a raw Solana SBF project using `cargo build-sbf`.
///
/// Similar to the Anchor build process, this resets the environment,
/// performs a clean, and invokes the build with specific `RUSTFLAGS`.
///
/// # Arguments
///
/// * `target_dir` - The path to the SBF project.
/// * `out_dir` - The output directory for build artifacts.
///
/// # Returns
///
/// A `BuildState` object if the build is successful, or an error otherwise.
pub fn build_sbf_project(target_dir: &String, out_dir: &String) -> anyhow::Result<BuildState> {
    debug!("Building sbf project {}", target_dir);
>>>>>>> fc407587

    let current_dir = std::env::current_dir()?;
    std::env::set_current_dir(cmd.target_dir.clone())?;

    info!("Running `cargo clean` in {}", cmd.target_dir);
    let res = helpers::run_command("cargo", &["clean"], vec![]);

    std::env::set_current_dir(current_dir)?;
    res?;
    let current_dir = std::env::current_dir()?;
    std::env::set_current_dir(cmd.target_dir.clone())?;

    info!("Running `cargo build-sbf` in {}", cmd.target_dir);
    let res = helpers::run_command(
        "cargo",
        &["build-sbf"],
        vec![(
            "RUSTFLAGS",
            "--emit=asm,llvm-bc,llvm-ir,obj,metadata,link,dep-info,mir",
        )],
    );

    std::env::set_current_dir(current_dir)?;
    res?;

    Ok(BuildState {
        name: "".to_string(),
        target_dir: cmd.target_dir.clone(),
        out_dir: cmd.out_dir.clone(),
    })
}<|MERGE_RESOLUTION|>--- conflicted
+++ resolved
@@ -1,3 +1,4 @@
+use crate::commands::build_command;
 use crate::helpers::{
     check_binary_installed, create_dir_if_not_exists, get_project_type, BeforeCheck, ProjectType,
 };
@@ -6,7 +7,7 @@
 use log::{debug, error, info};
 use std::process::{Command, Stdio};
 
-<<<<<<< HEAD
+
 pub struct BuildCmd {
     pub target_dir: String,
     pub out_dir: String,
@@ -27,8 +28,6 @@
     }
 }
 
-fn checks_before_build(cmd: &BuildCmd) -> bool {
-=======
 /// Runs a series of preconditions before attempting to build the project.
 ///
 /// This includes checking for required binaries (`anchor`, `cargo`),
@@ -43,8 +42,7 @@
 /// # Returns
 ///
 /// `true` if all checks passed, otherwise `false`.
-fn checks_before_build(target_dir: &String, out_dir: &String) -> bool {
->>>>>>> fc407587
+fn checks_before_build(cmd: &BuildCmd) -> bool {
     [
         BeforeCheck {
             error_msg: "`anchor` isn't installed".to_string(),
@@ -77,10 +75,6 @@
     .all(|check| check)
 }
 
-<<<<<<< HEAD
-pub fn run(cmd: &BuildCmd) -> anyhow::Result<BuildState> {
-    debug!("Starting build process for {}", cmd.target_dir);
-=======
 /// Main entry point to build a project, automatically selecting the build process
 /// based on the project type (Anchor or raw SBF).
 ///
@@ -92,9 +86,8 @@
 /// # Returns
 ///
 /// A `BuildState` on success, or an error if the build fails or the project type is unknown.
-pub fn run(target_dir: &String, out_dir: &String) -> anyhow::Result<BuildState> {
-    debug!("Starting build process for {}", target_dir);
->>>>>>> fc407587
+pub fn run(cmd: &BuildCmd) -> anyhow::Result<BuildState> {
+    debug!("Starting build process for {}", cmd.target_dir);
 
     if !checks_before_build(cmd) {
         error!("Can't build project, see errors above.");
@@ -108,10 +101,6 @@
     }
 }
 
-<<<<<<< HEAD
-fn build_anchor_project(cmd: &BuildCmd) -> anyhow::Result<BuildState> {
-    debug!("Building anchor project {}", cmd.target_dir);
-=======
 /// Builds a project using the Anchor framework by running `anchor build`.
 ///
 /// This function sets the working directory, cleans previous build artifacts,
@@ -125,9 +114,8 @@
 /// # Returns
 ///
 /// A `BuildState` object if the build is successful, or an error otherwise.
-fn build_anchor_project(target_dir: &String, out_dir: &String) -> anyhow::Result<BuildState> {
-    debug!("Building anchor project {}", target_dir);
->>>>>>> fc407587
+fn build_anchor_project(cmd: &BuildCmd) -> anyhow::Result<BuildState> {
+    debug!("Building anchor project {}", cmd.target_dir);
 
     let current_dir = std::env::current_dir()?;
     std::env::set_current_dir(cmd.target_dir.clone())?;
@@ -160,10 +148,6 @@
     })
 }
 
-<<<<<<< HEAD
-pub fn build_sbf_project(cmd: &BuildCmd) -> anyhow::Result<BuildState> {
-    debug!("Building sbf project {}", cmd.target_dir);
-=======
 /// Builds a raw Solana SBF project using `cargo build-sbf`.
 ///
 /// Similar to the Anchor build process, this resets the environment,
@@ -177,9 +161,8 @@
 /// # Returns
 ///
 /// A `BuildState` object if the build is successful, or an error otherwise.
-pub fn build_sbf_project(target_dir: &String, out_dir: &String) -> anyhow::Result<BuildState> {
-    debug!("Building sbf project {}", target_dir);
->>>>>>> fc407587
+pub fn build_sbf_project(cmd: &BuildCmd) -> anyhow::Result<BuildState> {
+    debug!("Building sbf project {}", cmd.target_dir);
 
     let current_dir = std::env::current_dir()?;
     std::env::set_current_dir(cmd.target_dir.clone())?;
