<<<<<<< HEAD
use std::cmp::PartialEq;
use crate::commands::build_command;
use crate::commands::build_command::build_sbf_project;
=======
>>>>>>> 86fb8a7a
use crate::helpers::{
    get_project_type, BeforeCheck, ProjectType,
};
use crate::parsers::syn_ast;
<<<<<<< HEAD
use crate::state::build_state::BuildState;
use crate::state::sast_state::{SastState, SynAstMap, SynAstMapExt};
use crate::{helpers, Commands};
use log::{debug, error, info};
use std::process::{Command, Stdio};
=======
use crate::state::sast_state::{SastState};
use log::{debug, error};
>>>>>>> 86fb8a7a


pub struct SastCmd {
    pub target_dir: String,
    pub rules_dir: String,
    pub syn_scan_only: bool,
    pub recursive: bool,
    // TODO: use Build out-dir in options
}

impl SastCmd {
    pub fn new_from_clap(cmd: &Commands) -> Self {
        match cmd {
            Commands::Sast {
                target_dir,
                rules_dir,
                syn_scan_only,
                recursive,
            } => Self {
                target_dir: target_dir.clone(),
                rules_dir: rules_dir.clone(),
                syn_scan_only: *syn_scan_only,
                recursive: *recursive,
            },
            _ => unreachable!(),
        }
    }
}

/// Runs a series of checks before launching SAST analysis.
///
/// Verifies that the target project directory and rules directory exist.
///
/// # Arguments
///
/// * `target_dir` - Path to the project to be analyzed.
/// * `rules_dir` - Path to the directory containing SAST rules.
/// * `syn_scan_only` - If true, only perform syntactic scanning (no build required).
///
/// # Returns
///
/// `true` if all checks passed, otherwise `false`.
<<<<<<< HEAD

fn checks_before_sast(cmd: &SastCmd) -> bool {
=======
fn checks_before_sast(target_dir: &String, rules_dir: &String, _syn_scan_only: bool) -> bool {
>>>>>>> 86fb8a7a
    [
        BeforeCheck {
            error_msg: format!("Target directory {} doesn't exist", cmd.target_dir),
            result: std::path::Path::new(&cmd.target_dir).exists(),
        },
        BeforeCheck {
            error_msg: format!("Rules directory {} doesn't exist", cmd.rules_dir),
            result: std::path::Path::new(&cmd.rules_dir).exists(),
        },
    ]
    .iter()
    .map(|check| {
        if !check.result {
            error!("{}", check.error_msg);
            return false;
        }
        return true;
    })
    .all(|check| check)
}

/// Launches the static analysis (SAST) workflow on the given project using the provided rules.
///
/// Automatically detects the project type and dispatches to the appropriate SAST handler.
///
/// # Arguments
///
/// * `target_dir` - The path to the project root directory.
/// * `rules_dir` - The directory where rule definitions are stored.
/// * `syn_scan_only` - If true, only perform syntax tree analysis without full project build.
///
/// # Returns
///
/// A `SastState` object on success, or an error if any checks fail or the project type is unsupported.
pub fn run(cmd: &SastCmd) -> anyhow::Result<Vec<SastState>> {
    debug!("Starting SAST process for {}", cmd.target_dir);

    if !checks_before_sast(cmd) {
        error!(
            "Can't launch SAST on directory {}, see errors above.",
            cmd.target_dir
        );
        return Err(anyhow::anyhow!(
            "Can't launch SAST on directory {}, see errors above.",
            cmd.target_dir
        ));
    }

    if cmd.recursive {
        scan_directory_recursively(cmd)
    } else {
        match get_project_type(&cmd.target_dir) {
            ProjectType::Anchor => Ok(vec![sast_anchor_project(cmd)?]),
            ProjectType::Sbf => Ok(vec![sast_sbf_project(cmd)?]),
            ProjectType::Unknown => Err(anyhow::anyhow!("Unknown project type.")),
        }
    }
}

fn scan_directory_recursively(cmd: &SastCmd) -> anyhow::Result<Vec<SastState>> {
    let mut results = Vec::new();
    let path = std::path::Path::new(&cmd.target_dir);

    // Skip certain directories commonly not needed for scanning
    let dir_name = path.file_name()
        .and_then(|name| name.to_str())
        .unwrap_or("");

    if dir_name.starts_with(".") ||
        dir_name == "node_modules" ||
        dir_name == "target" ||
        dir_name == "build" {
        return Ok(results);
    }

    // Check if the current directory is a project
    let project_type = get_project_type(&cmd.target_dir);
    if project_type != ProjectType::Unknown {
        info!("Found {} project at {}", project_type, cmd.target_dir);
        let result = match project_type {
            ProjectType::Anchor => sast_anchor_project(cmd)?,
            ProjectType::Sbf => sast_sbf_project(cmd)?,
            ProjectType::Unknown => unreachable!(),
        };
        results.push(result);
    }

    // Always check subdirectories if recursion is enabled
    if path.is_dir() && cmd.recursive {
        for entry in std::fs::read_dir(path)? {
            let entry = entry?;
            let sub_path = entry.path();

            if sub_path.is_dir() {
                let sub_cmd = SastCmd {
                    target_dir: sub_path.to_string_lossy().to_string(),
                    rules_dir: cmd.rules_dir.clone(),
                    syn_scan_only: cmd.syn_scan_only,
                    recursive: true,
                };

                // Continue recursion with subdirectories
                let sub_results = scan_directory_recursively(&sub_cmd)?;
                results.extend(sub_results);
            }
        }
    }

    Ok(results)
}

/// Performs static analysis on an Anchor-based project using rule files.
///
/// Syntax trees are generated from the `programs/` directory. If `syn_scan_only` is false,
/// this function could later support additional build-based analysis.
///
/// # Arguments
///
/// * `target_dir` - The path to the root of the Anchor project.
/// * `rules_dir` - The path to the rule definitions directory.
/// * `syn_scan_only` - If true, skips any future deep analysis beyond syntax trees.
///
/// # Returns
///
/// A populated `SastState` if analysis succeeds, or an error if rule application fails.
fn sast_anchor_project(cmd: &SastCmd) -> anyhow::Result<SastState> {
    // ? FUTURE: Use Anchor.toml to get programs paths?
    let mut sast_state = SastState::new(
        syn_ast::get_syn_ast_recursive(&format!("{}/programs", cmd.target_dir))?,
        &cmd.rules_dir,
    )?;

    match sast_state.apply_rules() {
        Ok(_) => {}
<<<<<<< HEAD
        Err(e) => {
            error!("Cannot apply rules to the project: {}", cmd.target_dir);
            return Err(anyhow::anyhow!(
                "Cannot apply rules to the project: {}",
                cmd.target_dir
            ));
=======
        Err(_) => {
            error!("Cannot apply rules to the project: {}", target_dir);
            return Err(anyhow::anyhow!("Cannot apply rules to the project: {}", target_dir));
>>>>>>> 86fb8a7a
        }
    }

    sast_state.print_results(&cmd.target_dir)?;

    if cmd.syn_scan_only {
        return Ok(sast_state);
    }
    Ok(sast_state)
}

/// Performs static analysis on an SBF (non-Anchor) project using rule files.
///
/// Syntax trees are generated from the `src/` directory. If `syn_scan_only` is false,
/// this function could be extended to support build-time inspection.
///
/// # Arguments
///
/// * `target_dir` - The path to the root of the SBF project.
/// * `rules_dir` - The path to the rule definitions directory.
/// * `syn_scan_only` - If true, skips deeper analysis stages.
///
/// # Returns
///
/// A `SastState` if the rule application and syntax scanning succeed, or an error otherwise.
fn sast_sbf_project(cmd: &SastCmd) -> anyhow::Result<SastState> {
    // ? FUTURE: Use Cargo.toml to get programs paths?
    let mut sast_state = SastState::new(
        syn_ast::get_syn_ast_recursive(&format!("{}/src", cmd.target_dir))?,
        &cmd.rules_dir,
    )?;

    match sast_state.apply_rules() {
        Ok(_) => {}
<<<<<<< HEAD
        Err(e) => {
            error!("Cannot apply rules to the project: {}", cmd.target_dir);
            return Err(anyhow::anyhow!(
                "Cannot apply rules to the project: {}",
                cmd.target_dir
            ));
=======
        Err(_) => {
            error!("Cannot apply rules to the project: {}", target_dir);
            return Err(anyhow::anyhow!("Cannot apply rules to the project: {}", target_dir));
>>>>>>> 86fb8a7a
        }
    }
    
    sast_state.print_results(&cmd.target_dir)?;

    if cmd.syn_scan_only {
        return Ok(sast_state);
    }
    Ok(sast_state)
}<|MERGE_RESOLUTION|>--- conflicted
+++ resolved
@@ -1,23 +1,15 @@
-<<<<<<< HEAD
 use std::cmp::PartialEq;
 use crate::commands::build_command;
 use crate::commands::build_command::build_sbf_project;
-=======
->>>>>>> 86fb8a7a
 use crate::helpers::{
     get_project_type, BeforeCheck, ProjectType,
 };
 use crate::parsers::syn_ast;
-<<<<<<< HEAD
 use crate::state::build_state::BuildState;
 use crate::state::sast_state::{SastState, SynAstMap, SynAstMapExt};
 use crate::{helpers, Commands};
 use log::{debug, error, info};
 use std::process::{Command, Stdio};
-=======
-use crate::state::sast_state::{SastState};
-use log::{debug, error};
->>>>>>> 86fb8a7a
 
 
 pub struct SastCmd {
@@ -60,12 +52,8 @@
 /// # Returns
 ///
 /// `true` if all checks passed, otherwise `false`.
-<<<<<<< HEAD
 
 fn checks_before_sast(cmd: &SastCmd) -> bool {
-=======
-fn checks_before_sast(target_dir: &String, rules_dir: &String, _syn_scan_only: bool) -> bool {
->>>>>>> 86fb8a7a
     [
         BeforeCheck {
             error_msg: format!("Target directory {} doesn't exist", cmd.target_dir),
@@ -200,18 +188,12 @@
 
     match sast_state.apply_rules() {
         Ok(_) => {}
-<<<<<<< HEAD
         Err(e) => {
             error!("Cannot apply rules to the project: {}", cmd.target_dir);
             return Err(anyhow::anyhow!(
                 "Cannot apply rules to the project: {}",
                 cmd.target_dir
             ));
-=======
-        Err(_) => {
-            error!("Cannot apply rules to the project: {}", target_dir);
-            return Err(anyhow::anyhow!("Cannot apply rules to the project: {}", target_dir));
->>>>>>> 86fb8a7a
         }
     }
 
@@ -246,18 +228,12 @@
 
     match sast_state.apply_rules() {
         Ok(_) => {}
-<<<<<<< HEAD
         Err(e) => {
             error!("Cannot apply rules to the project: {}", cmd.target_dir);
             return Err(anyhow::anyhow!(
                 "Cannot apply rules to the project: {}",
                 cmd.target_dir
             ));
-=======
-        Err(_) => {
-            error!("Cannot apply rules to the project: {}", target_dir);
-            return Err(anyhow::anyhow!("Cannot apply rules to the project: {}", target_dir));
->>>>>>> 86fb8a7a
         }
     }
     
