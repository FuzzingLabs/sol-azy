--- conflicted
+++ resolved
@@ -22,9 +22,6 @@
 serde = { version = "1.0.219", features = ["derive"] }
 prettytable-rs = "0.10.0"
 proc-macro2 = { version = "1.0.94", features = ["span-locations"] }
-<<<<<<< HEAD
-sha2 = "0.10.8"
-=======
 solana-sbpf = { git = "https://github.com/FuzzingLabs/sbpf-solana", branch = "main" }
 test_utils = { git = "https://github.com/FuzzingLabs/sbpf-solana", branch = "main" }
 indicatif = "0.17.11"
@@ -34,4 +31,4 @@
 base64 = "0.21"
 solana-sdk = "1.18"
 thiserror = "1"
->>>>>>> fc407587
+sha2 = "0.10.8"